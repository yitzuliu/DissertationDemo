"""
State Tracker Core System

This module implements the core State Tracker that receives VLM text output
and matches it with RAG knowledge base to track current task state.

Part of the continuous state awareness loop:
C: State Tracker receives VLM text
D: Match with RAG knowledge base  
E: Store structured results
F: Update current state
"""

import logging
import re
import time
from typing import Optional, Dict, Any, List
from dataclasses import dataclass
from datetime import datetime
from enum import Enum

# Import existing RAG system
import sys
import os
sys.path.append(os.path.join(os.path.dirname(__file__), '..'))
from memory.rag.knowledge_base import RAGKnowledgeBase

# Import logging system
sys.path.insert(0, os.path.join(os.path.dirname(__file__), '..', 'logging'))
try:
    from log_manager import get_log_manager
except ImportError:
    # Fallback for different import contexts
    import sys
    import os
    sys.path.append(os.path.join(os.path.dirname(__file__), '..', 'logging'))
    from log_manager import get_log_manager

logger = logging.getLogger(__name__)

class ConfidenceLevel(Enum):
    """Confidence level enumeration"""
    HIGH = "HIGH"
    MEDIUM = "MEDIUM" 
    LOW = "LOW"

class ActionType(Enum):
    """Action type enumeration"""
    UPDATE = "UPDATE"
    OBSERVE = "OBSERVE"
    IGNORE = "IGNORE"

@dataclass
class StateRecord:
    """Structured record for state tracking"""
    timestamp: datetime
    vlm_text: str
    matched_step: Optional[Dict[str, Any]]
    confidence: float
    task_id: Optional[str]
    step_index: Optional[int]

@dataclass
class OptimizedStateRecord:
    """Memory-optimized state record for sliding window"""
    timestamp: datetime
    confidence: float
    task_id: str
    step_index: int
    
    def get_memory_size(self) -> int:
        """Calculate approximate memory size in bytes"""
        # datetime: ~56 bytes, float: 24 bytes, str: ~50 bytes each, int: 28 bytes
        return 56 + 24 + len(self.task_id) * 2 + 28 + 50  # Approximate

@dataclass
class PendingStateCandidate:
    """Pending candidate for medium-confidence large forward jump confirmation."""
    task_id: str
    step_index: int
    first_seen_ts: datetime
    count: int = 1

@dataclass
class MemoryStats:
    """Memory usage statistics"""
    total_records: int
    memory_usage_bytes: int
    cleanup_count: int
    max_size_reached: int
    avg_record_size: float

@dataclass
class ProcessingMetrics:
    """Quantifiable metrics for each VLM processing"""
    timestamp: datetime
    vlm_input: str  # First 100 chars
    confidence_score: float
    processing_time_ms: float
    confidence_level: ConfidenceLevel
    action_taken: ActionType
    matched_task: Optional[str]
    matched_step: Optional[int]
    consecutive_low_count: int

@dataclass
class RecentObservationStatus:
    """Status of recent observations for fallback decision making"""
    seconds_since_last_update: Optional[float]  # None if no state
    last_observation_confidence_level: ConfidenceLevel
    consecutive_low_count: int
    seconds_since_last_observation: Optional[float]  # None if no observations
    last_observation_timestamp: Optional[datetime]
    current_state_timestamp: Optional[datetime]
    fallback_recommended: bool  # Computed recommendation

class StateTracker:
    """
    Enhanced State Tracker with intelligent matching and fault tolerance.
    
    Implements multi-tier confidence thresholds and conservative update strategies.
    """
    
    def __init__(self):
        """Initialize State Tracker with sliding window memory management"""
        self.rag_kb = RAGKnowledgeBase()
        self.rag_kb.initialize(precompute_embeddings=True)
        self.current_state: Optional[StateRecord] = None
        
        # Multi-tier confidence thresholds
        self.high_confidence_threshold = 0.65
        self.medium_confidence_threshold = 0.40
        
        # Legacy state tracking (for compatibility)
        self.state_history: List[StateRecord] = []
        self.max_history_size = 10
        
        # Optimized sliding window
        self.sliding_window: List[OptimizedStateRecord] = []
        
        # Image storage for VLM fallback
        self.last_processed_image: Optional[bytes] = None
        self.max_window_size = 30
        self.memory_limit_bytes = 1024 * 1024  # 1MB limit
        
        # Memory management stats
        self.cleanup_count = 0
        self.max_size_reached = 0
        self.failure_count = 0  # VLM failures (not stored in window)
        
        # Fault tolerance tracking
        self.consecutive_low_count = 0
<<<<<<< HEAD
        self.max_consecutive_low = 5

        # Thin guard settings for step consistency (medium-confidence only)
        self.max_forward_jump_without_confirmation = 2
        self.consecutive_confirmations_required = 2
        self.pending_candidate_ttl_seconds = 10
        self.pending_state_candidate: Optional[PendingStateCandidate] = None
=======
        self.max_consecutive_low = 10
>>>>>>> 3243886c
        
        # Metrics tracking
        self.processing_metrics: List[ProcessingMetrics] = []
        self.max_metrics_size = 100
        
        # Query processor for instant response
        from .query_processor import QueryProcessor
        self.query_processor = QueryProcessor()
        
        # Initialize logging system
        self.log_manager = get_log_manager()
        
        logger.info("Enhanced State Tracker initialized with sliding window memory management and instant response")
    
    def clean_vlm_text(self, vlm_text: str) -> str:
        """
        Clean and standardize VLM text output.
        
        Handles:
        - Empty or None input
        - Garbled text
        - Special characters
        - Excessive whitespace
        
        Args:
            vlm_text: Raw VLM text output
            
        Returns:
            Cleaned and normalized text
        """
        if not vlm_text or not isinstance(vlm_text, str):
            return ""
        
        # Remove excessive whitespace
        cleaned = re.sub(r'\s+', ' ', vlm_text.strip())
        
        # Remove common VLM artifacts
        cleaned = re.sub(r'[^\w\s\.,!?-]', '', cleaned)
        
        # Handle empty result after cleaning
        if len(cleaned.strip()) < 3:
            logger.warning(f"VLM text too short after cleaning: '{cleaned}'")
            return ""
        
        return cleaned
    
    def _determine_confidence_level(self, confidence: float) -> ConfidenceLevel:
        """Determine confidence level based on thresholds"""
        if confidence >= self.high_confidence_threshold:
            return ConfidenceLevel.HIGH
        elif confidence >= self.medium_confidence_threshold:
            return ConfidenceLevel.MEDIUM
        else:
            return ConfidenceLevel.LOW
    
    def _should_update_state(self, confidence: float, confidence_level: ConfidenceLevel) -> bool:
        """Conservative state update strategy"""
        if confidence_level == ConfidenceLevel.HIGH:
            return True
        elif confidence_level == ConfidenceLevel.MEDIUM:
            # Medium confidence: check consistency with recent history
            if len(self.state_history) > 0:
                recent_state = self.state_history[-1]
                # Simple consistency check - could be enhanced
                return confidence > recent_state.confidence * 0.8
            return True
        else:
            # Low confidence: no update
            return False
    
    def _handle_consecutive_low_matches(self):
        """Handle consecutive low confidence matches - clear state if threshold reached"""
        if self.consecutive_low_count >= self.max_consecutive_low:
            logger.info(f"Clearing state after {self.consecutive_low_count} consecutive low confidence matches")
            
            # 記錄被清空的狀態資訊（用於日誌）
            if self.current_state:
                cleared_state_info = {
                    'task_id': self.current_state.task_id,
                    'step_index': self.current_state.step_index,
                    'confidence': self.current_state.confidence,
                    'age_minutes': (datetime.now() - self.current_state.timestamp).total_seconds() / 60
                }
                logger.info(f"Cleared state details: {cleared_state_info}")
            
            # 清空當前狀態 - 這是關鍵！
            self.current_state = None
            
            # 重置計數器
            self.consecutive_low_count = 0
            
            logger.info("State cleared due to consecutive low confidence observations - VLM Fallback will be triggered on next query")
    
    def _add_to_sliding_window(self, state_record: StateRecord):
        """Add optimized record to sliding window with memory management"""
        # Create optimized record (no VLM text, minimal data)
        optimized_record = OptimizedStateRecord(
            timestamp=state_record.timestamp,
            confidence=state_record.confidence,
            task_id=state_record.task_id,
            step_index=state_record.step_index
        )
        
        # Add to sliding window
        self.sliding_window.append(optimized_record)
        
        # Check if cleanup is needed
        self._cleanup_sliding_window()
        
        # Update max size reached
        current_size = len(self.sliding_window)
        if current_size > self.max_size_reached:
            self.max_size_reached = current_size
    
    def _cleanup_sliding_window(self):
        """Automatic cleanup of oldest records"""
        # Size-based cleanup
        if len(self.sliding_window) > self.max_window_size:
            removed_count = len(self.sliding_window) - self.max_window_size
            self.sliding_window = self.sliding_window[-self.max_window_size:]
            self.cleanup_count += removed_count
            logger.info(f"Cleaned up {removed_count} old records from sliding window")
        
        # Memory-based cleanup (if needed)
        current_memory = self._calculate_memory_usage()
        if current_memory > self.memory_limit_bytes:
            # Remove 20% of oldest records
            remove_count = max(1, len(self.sliding_window) // 5)
            self.sliding_window = self.sliding_window[remove_count:]
            self.cleanup_count += remove_count
            logger.warning(f"Memory limit exceeded, cleaned up {remove_count} records")
    
    def _calculate_memory_usage(self) -> int:
        """Calculate current memory usage of sliding window"""
        return sum(record.get_memory_size() for record in self.sliding_window)
    
    def _check_state_consistency(self, new_task_id: str, new_step_index: int, confidence_level: ConfidenceLevel) -> bool:
        """Thin-guard consistency check.

        Rules:
        - HIGH confidence: always allow; clear any pending candidate.
        - No recent records for task: allow (treat as reasonable); clear pending.
        - Backward (restart) or equal step: allow; clear pending.
        - Small forward jump (≤ configured max): allow; clear pending.
        - Medium-confidence large forward jump: require consecutive confirmations within TTL.
        """
        # High confidence bypasses any restriction
        if confidence_level == ConfidenceLevel.HIGH:
            self.pending_state_candidate = None
            return True

        if not self.sliding_window:
            self.pending_state_candidate = None
            return True  # No history to check against
        
        # Get recent records from same task
        recent_records = [r for r in self.sliding_window[-5:] if r.task_id == new_task_id]
        
        if not recent_records:
            self.pending_state_candidate = None
            return True  # Different/no recent task history, allow
        
        last_step = recent_records[-1].step_index
        # Allow backward or equal (restart or re-check)
        if new_step_index <= last_step:
            self.pending_state_candidate = None
            return True

        # Forward jump handling
        step_diff_forward = new_step_index - last_step
        if step_diff_forward <= self.max_forward_jump_without_confirmation:
            self.pending_state_candidate = None
            return True

        # For medium confidence large forward jumps, require confirmation
        if confidence_level == ConfidenceLevel.MEDIUM:
            now = datetime.now()
            if (
                self.pending_state_candidate
                and self.pending_state_candidate.task_id == new_task_id
                and self.pending_state_candidate.step_index == new_step_index
                and (now - self.pending_state_candidate.first_seen_ts).total_seconds() <= self.pending_candidate_ttl_seconds
            ):
                self.pending_state_candidate.count += 1
            else:
                self.pending_state_candidate = PendingStateCandidate(
                    task_id=new_task_id,
                    step_index=new_step_index,
                    first_seen_ts=now,
                    count=1,
                )

            if self.pending_state_candidate.count >= self.consecutive_confirmations_required:
                # Confirm and clear pending
                self.pending_state_candidate = None
                return True

            logger.info(
                f"Thin guard holding update for medium-confidence large forward jump: "
                f"{last_step} -> {new_step_index} (pending confirmations: "
                f"{self.pending_state_candidate.count}/{self.consecutive_confirmations_required})"
            )
            return False

        # Low confidence shouldn't reach here (no update path); default allow to avoid blocking
        # Actual update decision is governed by _should_update_state
        self.pending_state_candidate = None
        return True
    
    def _record_vlm_failure(self, reason: str):
        """Record VLM failure without occupying window space"""
        self.failure_count += 1
        logger.info(f"VLM failure recorded: {reason} (total failures: {self.failure_count})")
    
    def _record_metrics(self, vlm_text: str, confidence: float, processing_time: float, 
                       confidence_level: ConfidenceLevel, action: ActionType,
                       matched_task: Optional[str], matched_step: Optional[int]):
        """Record quantifiable metrics"""
        metrics = ProcessingMetrics(
            timestamp=datetime.now(),
            vlm_input=vlm_text[:100],  # First 100 chars
            confidence_score=confidence,
            processing_time_ms=processing_time,
            confidence_level=confidence_level,
            action_taken=action,
            matched_task=matched_task,
            matched_step=matched_step,
            consecutive_low_count=self.consecutive_low_count
        )
        
        self.processing_metrics.append(metrics)
        if len(self.processing_metrics) > self.max_metrics_size:
            self.processing_metrics.pop(0)
    
    def _get_previous_state_summary(self) -> Dict[str, Any]:
        """Get summary of previous state for comparison logging"""
        if not self.current_state:
            return {"state": "NO_PREVIOUS_STATE"}
        
        return {
            "task_id": self.current_state.task_id,
            "step_index": self.current_state.step_index,
            "confidence": self.current_state.confidence,
            "timestamp": self.current_state.timestamp.isoformat()
        }
    
    def _get_new_state_summary(self, state_record: StateRecord) -> Dict[str, Any]:
        """Get summary of new state for comparison logging"""
        return {
            "task_id": state_record.task_id,
            "step_index": state_record.step_index,
            "confidence": state_record.confidence,
            "timestamp": state_record.timestamp.isoformat()
        }
    
    async def process_vlm_response(self, vlm_text: str, observation_id: str = None, image_data: bytes = None) -> bool:
        """
        Enhanced VLM response processing with intelligent matching and fault tolerance.
        
        Args:
            vlm_text: Raw VLM text output from /v1/chat/completions
            observation_id: Optional observation ID for logging
            image_data: Optional image data that was processed with the VLM
            
        Returns:
            True if state was updated, False otherwise
        """
        # Store the image data if provided
        if image_data:
            self.last_processed_image = image_data
            logger.debug(f"Stored image data: {len(image_data)} bytes")
        start_time = time.time()
        
        try:
            # Step 1: Clean VLM text
            cleaned_text = self.clean_vlm_text(vlm_text)
            if not cleaned_text:
                self._record_vlm_failure("Empty text after cleaning")
                processing_time = (time.time() - start_time) * 1000
                self._record_metrics(vlm_text, 0.0, processing_time, ConfidenceLevel.LOW, ActionType.IGNORE, None, None)
                
                # Log empty text scenario
                state_update_id = self.log_manager.generate_state_update_id()
                previous_state = self._get_previous_state_summary()
                self.log_manager.log_state_tracker(
                    observation_id=observation_id or "unknown",
                    state_update_id=state_update_id,
                    confidence=0.0,
                    action=ActionType.IGNORE.value,
                    state={"reason": "empty_text_after_cleaning", "original_text": vlm_text[:100], "current_state": previous_state}
                )
                
                return False
            
            # Step 2: Match with RAG knowledge base (with observation_id for logging)
            match_result = self.rag_kb.find_matching_step(cleaned_text, observation_id=observation_id)
            
            if not match_result:
                self._record_vlm_failure("No RAG match found")
                processing_time = (time.time() - start_time) * 1000
                self._record_metrics(vlm_text, 0.0, processing_time, ConfidenceLevel.LOW, ActionType.IGNORE, None, None)
                
                # Log no match scenario
                state_update_id = self.log_manager.generate_state_update_id()
                previous_state = self._get_previous_state_summary()
                self.log_manager.log_state_tracker(
                    observation_id=observation_id or "unknown",
                    state_update_id=state_update_id,
                    confidence=0.0,
                    action=ActionType.IGNORE.value,
                    state={"reason": "no_rag_match", "vlm_text": cleaned_text[:100], "current_state": previous_state}
                )
                
                logger.info(f"RAG match result: NO_MATCH - no matching step found for text: '{cleaned_text[:100]}...'")
                return False
            
            # Log RAG matching details
            logger.info(f"RAG match result: task='{match_result.task_name}', step={match_result.step_id}, similarity={match_result.similarity:.3f}")
            logger.info(f"RAG matched step title: '{match_result.step_title}'")
            logger.info(f"RAG matched step description: '{match_result.step_description[:200]}...'")
            
            # Step 3: Determine confidence level and action
            confidence = match_result.similarity
            confidence_level = self._determine_confidence_level(confidence)
            should_update = self._should_update_state(confidence, confidence_level)
            
            # Log confidence analysis
            logger.info(f"Confidence analysis: score={confidence:.3f}, level={confidence_level.value}, should_update={should_update}")
            
            # Step 4: Take action based on confidence level
            action_taken = ActionType.IGNORE
            state_updated = False
            decision_reason = ""
            state_update_id = None
            
            # Capture previous state for comparison logging
            previous_state = self._get_previous_state_summary()
            
            if should_update:
                # Generate state update ID for logging
                state_update_id = self.log_manager.generate_state_update_id()
                
                # Check state consistency before update
                consistency_ok = self._check_state_consistency(
                    match_result.task_name,
                    match_result.step_id,
                    confidence_level
                )
                
                if consistency_ok:
                    # Create and update state record
                    # Include properties in matched_step dictionary
                    matched_step_dict = {
                        'step_id': match_result.step_id,
                        'task_description': match_result.task_description,
                        'tools_needed': match_result.tools_needed,
                        'completion_indicators': match_result.completion_indicators,
                        'visual_cues': match_result.visual_cues,
                        'estimated_duration': match_result.estimated_duration,
                        'safety_notes': match_result.safety_notes,
                        'similarity': match_result.similarity,
                        'confidence_level': match_result.confidence_level,
                        'matched_cues': match_result.matched_cues,
                        'task_name': match_result.task_name,
                        'step_title': match_result.step_title,  # Include the property
                        'step_description': match_result.step_description  # Include the property
                    }
                    
                    state_record = StateRecord(
                        timestamp=datetime.now(),
                        vlm_text=cleaned_text,
                        matched_step=matched_step_dict,
                        confidence=confidence,
                        task_id=match_result.task_name,
                        step_index=match_result.step_id
                    )
                    
                    # Get new state summary for logging
                    new_state = self._get_new_state_summary(state_record)
                    
                    # Update current state
                    self.current_state = state_record
                    
                    # Add to legacy history (for compatibility)
                    self.state_history.append(state_record)
                    if len(self.state_history) > self.max_history_size:
                        self.state_history.pop(0)
                    
                    # Add to optimized sliding window
                    self._add_to_sliding_window(state_record)
                    
                    action_taken = ActionType.UPDATE
                    state_updated = True
                    self.consecutive_low_count = 0  # Reset on successful update
                    decision_reason = f"High confidence match ({confidence:.3f}) - state updated to step {match_result.step_id}"
                    
                    # Log state update with before/after comparison
                    self.log_manager.log_state_tracker(
                        observation_id=observation_id or "unknown",
                        state_update_id=state_update_id,
                        confidence=confidence,
                        action=action_taken.value,
                        state=new_state
                    )
                    
                    # Log state comparison for detailed tracking
                    logger.info(f"State comparison - Previous: {previous_state}, New: {new_state}")
                    logger.info(f"State updated: task={state_record.task_id}, step={state_record.step_index}, confidence={confidence:.2f}, level={confidence_level.value}")
                else:
                    # Consistency check failed
                    action_taken = ActionType.OBSERVE
                    decision_reason = f"Consistency check failed - observing instead of updating"
                    
                    # Log failed consistency check
                    self.log_manager.log_state_tracker(
                        observation_id=observation_id or "unknown",
                        state_update_id=state_update_id,
                        confidence=confidence,
                        action=action_taken.value,
                        state={"reason": "consistency_check_failed", "previous_state": previous_state}
                    )
                    
                    logger.warning(f"State consistency check failed - observing instead of updating")
                
            elif confidence_level == ConfidenceLevel.MEDIUM:
                # Generate state update ID for medium confidence logging
                state_update_id = self.log_manager.generate_state_update_id()
                action_taken = ActionType.OBSERVE
                decision_reason = f"Medium confidence ({confidence:.3f}) - observing without update"
                
                # Log medium confidence decision
                self.log_manager.log_state_tracker(
                    observation_id=observation_id or "unknown",
                    state_update_id=state_update_id,
                    confidence=confidence,
                    action=action_taken.value,
                    state={"reason": "medium_confidence", "current_state": previous_state}
                )
                
                logger.info(f"Medium confidence ({confidence:.2f}) - observing without update")
                
            else:
                # Low confidence
                state_update_id = self.log_manager.generate_state_update_id()
                action_taken = ActionType.IGNORE
                self.consecutive_low_count += 1
                decision_reason = f"Low confidence ({confidence:.3f}) - ignoring (consecutive: {self.consecutive_low_count})"
                
                # Log low confidence decision
                self.log_manager.log_state_tracker(
                    observation_id=observation_id or "unknown",
                    state_update_id=state_update_id,
                    confidence=confidence,
                    action=action_taken.value,
                    state={"reason": "low_confidence", "consecutive_count": self.consecutive_low_count, "current_state": previous_state}
                )
                
                logger.info(f"Low confidence ({confidence:.2f}) - ignoring (consecutive: {self.consecutive_low_count})")
                
                # Handle consecutive low matches
                self._handle_consecutive_low_matches()
            
            # Log final decision with detailed reasoning
            logger.info(f"State Tracker decision: action={action_taken.value}, reason='{decision_reason}', state_update_id={state_update_id}")
            
            # Step 5: Record metrics
            processing_time = (time.time() - start_time) * 1000
            self._record_metrics(
                cleaned_text, confidence, processing_time, confidence_level, action_taken,
                match_result.task_name, match_result.step_id
            )
            
            return state_updated
                
        except Exception as e:
            logger.error(f"Error processing VLM response: {e}")
            processing_time = (time.time() - start_time) * 1000
            self._record_metrics(vlm_text, 0.0, processing_time, ConfidenceLevel.LOW, ActionType.IGNORE, None, None)
            
            # Log exception scenario
            state_update_id = self.log_manager.generate_state_update_id()
            previous_state = self._get_previous_state_summary()
            self.log_manager.log_state_tracker(
                observation_id=observation_id or "unknown",
                state_update_id=state_update_id,
                confidence=0.0,
                action=ActionType.IGNORE.value,
                state={"reason": "processing_exception", "error": str(e), "current_state": previous_state}
            )
            
            return False
    
    def get_current_state(self) -> Optional[Dict[str, Any]]:
        """
        Get current state information.
        
        Returns:
            Current state as dictionary or None if no state
        """
        if not self.current_state:
            return None
        
        return {
            'timestamp': self.current_state.timestamp.isoformat(),
            'task_id': self.current_state.task_id,
            'step_index': self.current_state.step_index,
            'confidence': self.current_state.confidence,
            'matched_step': self.current_state.matched_step,
            'vlm_text': self.current_state.vlm_text
        }
    
    def get_processing_metrics(self) -> List[Dict[str, Any]]:
        """Get quantifiable processing metrics"""
        return [
            {
                'timestamp': m.timestamp.isoformat(),
                'vlm_input': m.vlm_input,
                'confidence_score': m.confidence_score,
                'processing_time_ms': m.processing_time_ms,
                'confidence_level': m.confidence_level.value,
                'action_taken': m.action_taken.value,
                'matched_task': m.matched_task,
                'matched_step': m.matched_step,
                'consecutive_low_count': m.consecutive_low_count
            }
            for m in self.processing_metrics
        ]
    
    def get_metrics_summary(self) -> Dict[str, Any]:
        """Get summary statistics of processing metrics"""
        if not self.processing_metrics:
            return {'total_processed': 0}
        
        confidence_scores = [m.confidence_score for m in self.processing_metrics]
        processing_times = [m.processing_time_ms for m in self.processing_metrics]
        
        # Count actions
        action_counts = {}
        confidence_level_counts = {}
        for m in self.processing_metrics:
            action_counts[m.action_taken.value] = action_counts.get(m.action_taken.value, 0) + 1
            confidence_level_counts[m.confidence_level.value] = confidence_level_counts.get(m.confidence_level.value, 0) + 1
        
        return {
            'total_processed': len(self.processing_metrics),
            'avg_confidence': sum(confidence_scores) / len(confidence_scores),
            'max_confidence': max(confidence_scores),
            'min_confidence': min(confidence_scores),
            'avg_processing_time_ms': sum(processing_times) / len(processing_times),
            'max_processing_time_ms': max(processing_times),
            'min_processing_time_ms': min(processing_times),
            'action_distribution': action_counts,
            'confidence_level_distribution': confidence_level_counts,
            'consecutive_low_count': self.consecutive_low_count
        }
    
    def get_memory_stats(self) -> MemoryStats:
        """Get detailed memory usage statistics"""
        total_records = len(self.sliding_window)
        memory_usage = self._calculate_memory_usage()
        avg_size = memory_usage / total_records if total_records > 0 else 0
        
        return MemoryStats(
            total_records=total_records,
            memory_usage_bytes=memory_usage,
            cleanup_count=self.cleanup_count,
            max_size_reached=self.max_size_reached,
            avg_record_size=avg_size
        )
    
    def get_sliding_window_data(self) -> List[Dict[str, Any]]:
        """Get sliding window data for analysis"""
        return [
            {
                'timestamp': record.timestamp.isoformat(),
                'confidence': record.confidence,
                'task_id': record.task_id,
                'step_index': record.step_index
            }
            for record in self.sliding_window
        ]
    
    def get_state_history_analysis(self) -> Dict[str, Any]:
        """Analyze state history patterns"""
        if not self.sliding_window:
            return {'pattern_analysis': 'No data available'}
        
        # Task distribution
        task_counts = {}
        step_counts = {}
        confidence_levels = {'high': 0, 'medium': 0, 'low': 0}
        
        for record in self.sliding_window:
            # Count tasks
            task_counts[record.task_id] = task_counts.get(record.task_id, 0) + 1
            
            # Count steps
            step_key = f"{record.task_id}:{record.step_index}"
            step_counts[step_key] = step_counts.get(step_key, 0) + 1
            
            # Count confidence levels
            if record.confidence >= self.high_confidence_threshold:
                confidence_levels['high'] += 1
            elif record.confidence >= self.medium_confidence_threshold:
                confidence_levels['medium'] += 1
            else:
                confidence_levels['low'] += 1
        
        return {
            'task_distribution': task_counts,
            'step_distribution': step_counts,
            'confidence_distribution': confidence_levels,
            'total_records': len(self.sliding_window),
            'time_span_minutes': (
                (self.sliding_window[-1].timestamp - self.sliding_window[0].timestamp).total_seconds() / 60
                if len(self.sliding_window) > 1 else 0
            )
        }
    
    def get_state_summary(self) -> Dict[str, Any]:
        """
        Get comprehensive state tracker summary with memory management.
        
        Returns:
            Summary information about state tracker
        """
        memory_stats = self.get_memory_stats()
        
        return {
            'has_current_state': self.current_state is not None,
            'history_size': len(self.state_history),
            'sliding_window_size': len(self.sliding_window),
            'high_confidence_threshold': self.high_confidence_threshold,
            'medium_confidence_threshold': self.medium_confidence_threshold,
            'current_state': self.get_current_state(),
            'metrics_summary': self.get_metrics_summary(),
            'memory_stats': {
                'total_records': memory_stats.total_records,
                'memory_usage_bytes': memory_stats.memory_usage_bytes,
                'memory_usage_mb': memory_stats.memory_usage_bytes / (1024 * 1024),
                'cleanup_count': memory_stats.cleanup_count,
                'max_size_reached': memory_stats.max_size_reached,
                'avg_record_size_bytes': memory_stats.avg_record_size,
                'memory_limit_mb': self.memory_limit_bytes / (1024 * 1024),
                'failure_count': self.failure_count
            }
        }
    
    def process_instant_query(self, query: str, query_id: str = None, request_id: str = None):
        """
        Process user query for instant response (< 20ms target).
        
        This implements the instant response loop:
        G: User query -> H: State Tracker direct response -> I: Return state info
        
        Args:
            query: User's natural language query
            query_id: Optional query ID for logging
            request_id: Optional request ID for logging
            
        Returns:
            QueryResult with formatted response
        """
        from .query_processor import QueryResult
        
        try:
            # Generate IDs if not provided
            if not query_id:
                query_id = self.log_manager.generate_query_id()
            if not request_id:
                request_id = self.log_manager.generate_request_id()
            
            # Get current state (fast memory read)
            current_state = self.get_current_state()
            
            # Log query processing start
            start_time = time.time()
            
            # Process query with query processor
            result = self.query_processor.process_query(query, current_state, query_id, self.log_manager, self)
            
            # Calculate processing time
            processing_time_ms = (time.time() - start_time) * 1000
            
            # Log query processing details
            self.log_manager.log_query_classify(query_id, result.query_type.value, result.confidence)
            self.log_manager.log_query_process(query_id, current_state or {})
            self.log_manager.log_query_response(query_id, result.response_text, processing_time_ms)
            
            logger.info(f"Instant query processed: '{query}' -> {result.query_type.value} in {processing_time_ms:.1f}ms")
            
            return result
            
        except Exception as e:
            logger.error(f"Error processing instant query '{query}': {e}")
            
            # Return a fallback response
            fallback_response = f"Sorry, I encountered an error processing your query. You are currently on step {self.current_state.step_index if self.current_state else 'unknown'} of task '{self.current_state.task_id if self.current_state else 'unknown'}'."
            
            return QueryResult(
                query_type=QueryType.UNKNOWN,
                response_text=fallback_response,
                processing_time_ms=0.0,
                confidence=0.0,
                raw_query=query
            )
    
    def get_query_capabilities(self) -> Dict[str, Any]:
        """Get information about query processing capabilities"""
        return {
            'supported_query_types': [qt.value for qt in self.query_processor.query_patterns.keys()],
            'example_queries': self.query_processor.get_supported_queries(),
            'response_time_target_ms': 20,
            'current_state_available': self.current_state is not None
        }
    
    def get_last_processed_image(self) -> Optional[bytes]:
        """
        Get the last processed image from the state tracker.
        This method is used by the ImageCaptureManager for VLM fallback with images.
        
        Returns:
            Last processed image as bytes, or None if no image available
        """
        try:
            if self.last_processed_image:
                logger.debug(f"Returning stored image: {len(self.last_processed_image)} bytes")
                return self.last_processed_image
            else:
                logger.debug("No stored image available")
                return None
        except Exception as e:
            logger.warning(f"Failed to get last processed image: {e}")
            return None

    def get_recent_observation_status(self, fallback_ttl_seconds: float = 15.0) -> RecentObservationStatus:
        """
        Get recent observation status for fallback decision making.
        
        This method analyzes recent observations to determine if the current state
        should be considered stale and if fallback should be recommended.
        
        Args:
            fallback_ttl_seconds: TTL threshold for considering state stale
            
        Returns:
            RecentObservationStatus with computed fallback recommendation
        """
        try:
            current_time = datetime.now()
            
            # Get current state timestamp
            current_state_timestamp = None
            seconds_since_last_update = None
            if self.current_state:
                current_state_timestamp = self.current_state.timestamp
                seconds_since_last_update = (current_time - current_state_timestamp).total_seconds()
            
            # Get last observation information
            last_observation_timestamp = None
            last_observation_confidence_level = ConfidenceLevel.LOW
            seconds_since_last_observation = None
            
            if self.processing_metrics:
                last_metric = self.processing_metrics[-1]
                last_observation_timestamp = last_metric.timestamp
                last_observation_confidence_level = last_metric.confidence_level
                seconds_since_last_observation = (current_time - last_observation_timestamp).total_seconds()
            
            # Determine if fallback should be recommended
            fallback_recommended = False
            
            # Only recommend fallback if we have a current state to potentially replace
            if self.current_state is not None:
                # Rule 1: If last observation was LOW confidence, recommend fallback
                if last_observation_confidence_level == ConfidenceLevel.LOW:
                    fallback_recommended = True
                    logger.debug(f"Fallback recommended: last observation was LOW confidence")
                
                # Rule 2: If state is older than TTL and last observation wasn't HIGH, recommend fallback
                elif (seconds_since_last_update is not None and 
                      seconds_since_last_update > fallback_ttl_seconds and 
                      last_observation_confidence_level != ConfidenceLevel.HIGH):
                    fallback_recommended = True
                    logger.debug(f"Fallback recommended: state is {seconds_since_last_update:.1f}s old (> {fallback_ttl_seconds}s) and last observation was {last_observation_confidence_level.value}")
                
                # Rule 3: If we have consecutive low observations, recommend fallback
                elif self.consecutive_low_count >= 3:
                    fallback_recommended = True
                    logger.debug(f"Fallback recommended: {self.consecutive_low_count} consecutive low observations")
            else:
                # No current state, so no fallback recommendation needed
                logger.debug("No current state, no fallback recommendation needed")

            return RecentObservationStatus(
                seconds_since_last_update=seconds_since_last_update,
                last_observation_confidence_level=last_observation_confidence_level,
                consecutive_low_count=self.consecutive_low_count,
                seconds_since_last_observation=seconds_since_last_observation,
                last_observation_timestamp=last_observation_timestamp,
                current_state_timestamp=current_state_timestamp,
                fallback_recommended=fallback_recommended
            )
            
        except Exception as e:
            logger.error(f"Error getting recent observation status: {e}")
            # Return a safe default that doesn't trigger fallback
            return RecentObservationStatus(
                seconds_since_last_update=None,
                last_observation_confidence_level=ConfidenceLevel.LOW,
                consecutive_low_count=self.consecutive_low_count,
                seconds_since_last_observation=None,
                last_observation_timestamp=None,
                current_state_timestamp=None,
                fallback_recommended=False  # Safe default
            )

# Global state tracker instance
_state_tracker_instance: Optional[StateTracker] = None

def get_state_tracker() -> StateTracker:
    """Get or create global state tracker instance"""
    global _state_tracker_instance
    if _state_tracker_instance is None:
        _state_tracker_instance = StateTracker()
    return _state_tracker_instance<|MERGE_RESOLUTION|>--- conflicted
+++ resolved
@@ -72,14 +72,6 @@
         """Calculate approximate memory size in bytes"""
         # datetime: ~56 bytes, float: 24 bytes, str: ~50 bytes each, int: 28 bytes
         return 56 + 24 + len(self.task_id) * 2 + 28 + 50  # Approximate
-
-@dataclass
-class PendingStateCandidate:
-    """Pending candidate for medium-confidence large forward jump confirmation."""
-    task_id: str
-    step_index: int
-    first_seen_ts: datetime
-    count: int = 1
 
 @dataclass
 class MemoryStats:
@@ -103,17 +95,6 @@
     matched_step: Optional[int]
     consecutive_low_count: int
 
-@dataclass
-class RecentObservationStatus:
-    """Status of recent observations for fallback decision making"""
-    seconds_since_last_update: Optional[float]  # None if no state
-    last_observation_confidence_level: ConfidenceLevel
-    consecutive_low_count: int
-    seconds_since_last_observation: Optional[float]  # None if no observations
-    last_observation_timestamp: Optional[datetime]
-    current_state_timestamp: Optional[datetime]
-    fallback_recommended: bool  # Computed recommendation
-
 class StateTracker:
     """
     Enhanced State Tracker with intelligent matching and fault tolerance.
@@ -128,7 +109,7 @@
         self.current_state: Optional[StateRecord] = None
         
         # Multi-tier confidence thresholds
-        self.high_confidence_threshold = 0.65
+        self.high_confidence_threshold = 0.70
         self.medium_confidence_threshold = 0.40
         
         # Legacy state tracking (for compatibility)
@@ -137,9 +118,6 @@
         
         # Optimized sliding window
         self.sliding_window: List[OptimizedStateRecord] = []
-        
-        # Image storage for VLM fallback
-        self.last_processed_image: Optional[bytes] = None
         self.max_window_size = 30
         self.memory_limit_bytes = 1024 * 1024  # 1MB limit
         
@@ -150,17 +128,7 @@
         
         # Fault tolerance tracking
         self.consecutive_low_count = 0
-<<<<<<< HEAD
-        self.max_consecutive_low = 5
-
-        # Thin guard settings for step consistency (medium-confidence only)
-        self.max_forward_jump_without_confirmation = 2
-        self.consecutive_confirmations_required = 2
-        self.pending_candidate_ttl_seconds = 10
-        self.pending_state_candidate: Optional[PendingStateCandidate] = None
-=======
         self.max_consecutive_low = 10
->>>>>>> 3243886c
         
         # Metrics tracking
         self.processing_metrics: List[ProcessingMetrics] = []
@@ -297,77 +265,27 @@
         """Calculate current memory usage of sliding window"""
         return sum(record.get_memory_size() for record in self.sliding_window)
     
-    def _check_state_consistency(self, new_task_id: str, new_step_index: int, confidence_level: ConfidenceLevel) -> bool:
-        """Thin-guard consistency check.
-
-        Rules:
-        - HIGH confidence: always allow; clear any pending candidate.
-        - No recent records for task: allow (treat as reasonable); clear pending.
-        - Backward (restart) or equal step: allow; clear pending.
-        - Small forward jump (≤ configured max): allow; clear pending.
-        - Medium-confidence large forward jump: require consecutive confirmations within TTL.
-        """
-        # High confidence bypasses any restriction
-        if confidence_level == ConfidenceLevel.HIGH:
-            self.pending_state_candidate = None
-            return True
-
+    def _check_state_consistency(self, new_task_id: str, new_step_index: int) -> bool:
+        """Check state consistency based on sliding window history"""
         if not self.sliding_window:
-            self.pending_state_candidate = None
             return True  # No history to check against
         
         # Get recent records from same task
         recent_records = [r for r in self.sliding_window[-5:] if r.task_id == new_task_id]
         
         if not recent_records:
-            self.pending_state_candidate = None
-            return True  # Different/no recent task history, allow
-        
+            return True  # Different task, no consistency check needed
+        
+        # Simple step jump detection
         last_step = recent_records[-1].step_index
-        # Allow backward or equal (restart or re-check)
-        if new_step_index <= last_step:
-            self.pending_state_candidate = None
-            return True
-
-        # Forward jump handling
-        step_diff_forward = new_step_index - last_step
-        if step_diff_forward <= self.max_forward_jump_without_confirmation:
-            self.pending_state_candidate = None
-            return True
-
-        # For medium confidence large forward jumps, require confirmation
-        if confidence_level == ConfidenceLevel.MEDIUM:
-            now = datetime.now()
-            if (
-                self.pending_state_candidate
-                and self.pending_state_candidate.task_id == new_task_id
-                and self.pending_state_candidate.step_index == new_step_index
-                and (now - self.pending_state_candidate.first_seen_ts).total_seconds() <= self.pending_candidate_ttl_seconds
-            ):
-                self.pending_state_candidate.count += 1
-            else:
-                self.pending_state_candidate = PendingStateCandidate(
-                    task_id=new_task_id,
-                    step_index=new_step_index,
-                    first_seen_ts=now,
-                    count=1,
-                )
-
-            if self.pending_state_candidate.count >= self.consecutive_confirmations_required:
-                # Confirm and clear pending
-                self.pending_state_candidate = None
-                return True
-
-            logger.info(
-                f"Thin guard holding update for medium-confidence large forward jump: "
-                f"{last_step} -> {new_step_index} (pending confirmations: "
-                f"{self.pending_state_candidate.count}/{self.consecutive_confirmations_required})"
-            )
+        step_diff = abs(new_step_index - last_step)
+        
+        # Allow reasonable step progression (max jump of 3 steps)
+        # But allow going back to earlier steps (user might restart)
+        if step_diff > 3 and new_step_index > last_step:
+            logger.warning(f"Large forward step jump detected: {last_step} -> {new_step_index}")
             return False
-
-        # Low confidence shouldn't reach here (no update path); default allow to avoid blocking
-        # Actual update decision is governed by _should_update_state
-        self.pending_state_candidate = None
+        
         return True
     
     def _record_vlm_failure(self, reason: str):
@@ -416,22 +334,17 @@
             "timestamp": state_record.timestamp.isoformat()
         }
     
-    async def process_vlm_response(self, vlm_text: str, observation_id: str = None, image_data: bytes = None) -> bool:
+    async def process_vlm_response(self, vlm_text: str, observation_id: str = None) -> bool:
         """
         Enhanced VLM response processing with intelligent matching and fault tolerance.
         
         Args:
             vlm_text: Raw VLM text output from /v1/chat/completions
             observation_id: Optional observation ID for logging
-            image_data: Optional image data that was processed with the VLM
             
         Returns:
             True if state was updated, False otherwise
         """
-        # Store the image data if provided
-        if image_data:
-            self.last_processed_image = image_data
-            logger.debug(f"Stored image data: {len(image_data)} bytes")
         start_time = time.time()
         
         try:
@@ -504,11 +417,7 @@
                 state_update_id = self.log_manager.generate_state_update_id()
                 
                 # Check state consistency before update
-                consistency_ok = self._check_state_consistency(
-                    match_result.task_name,
-                    match_result.step_id,
-                    confidence_level
-                )
+                consistency_ok = self._check_state_consistency(match_result.task_name, match_result.step_id)
                 
                 if consistency_ok:
                     # Create and update state record
@@ -840,7 +749,7 @@
             start_time = time.time()
             
             # Process query with query processor
-            result = self.query_processor.process_query(query, current_state, query_id, self.log_manager, self)
+            result = self.query_processor.process_query(query, current_state, query_id, self.log_manager)
             
             # Calculate processing time
             processing_time_ms = (time.time() - start_time) * 1000
@@ -876,107 +785,6 @@
             'response_time_target_ms': 20,
             'current_state_available': self.current_state is not None
         }
-    
-    def get_last_processed_image(self) -> Optional[bytes]:
-        """
-        Get the last processed image from the state tracker.
-        This method is used by the ImageCaptureManager for VLM fallback with images.
-        
-        Returns:
-            Last processed image as bytes, or None if no image available
-        """
-        try:
-            if self.last_processed_image:
-                logger.debug(f"Returning stored image: {len(self.last_processed_image)} bytes")
-                return self.last_processed_image
-            else:
-                logger.debug("No stored image available")
-                return None
-        except Exception as e:
-            logger.warning(f"Failed to get last processed image: {e}")
-            return None
-
-    def get_recent_observation_status(self, fallback_ttl_seconds: float = 15.0) -> RecentObservationStatus:
-        """
-        Get recent observation status for fallback decision making.
-        
-        This method analyzes recent observations to determine if the current state
-        should be considered stale and if fallback should be recommended.
-        
-        Args:
-            fallback_ttl_seconds: TTL threshold for considering state stale
-            
-        Returns:
-            RecentObservationStatus with computed fallback recommendation
-        """
-        try:
-            current_time = datetime.now()
-            
-            # Get current state timestamp
-            current_state_timestamp = None
-            seconds_since_last_update = None
-            if self.current_state:
-                current_state_timestamp = self.current_state.timestamp
-                seconds_since_last_update = (current_time - current_state_timestamp).total_seconds()
-            
-            # Get last observation information
-            last_observation_timestamp = None
-            last_observation_confidence_level = ConfidenceLevel.LOW
-            seconds_since_last_observation = None
-            
-            if self.processing_metrics:
-                last_metric = self.processing_metrics[-1]
-                last_observation_timestamp = last_metric.timestamp
-                last_observation_confidence_level = last_metric.confidence_level
-                seconds_since_last_observation = (current_time - last_observation_timestamp).total_seconds()
-            
-            # Determine if fallback should be recommended
-            fallback_recommended = False
-            
-            # Only recommend fallback if we have a current state to potentially replace
-            if self.current_state is not None:
-                # Rule 1: If last observation was LOW confidence, recommend fallback
-                if last_observation_confidence_level == ConfidenceLevel.LOW:
-                    fallback_recommended = True
-                    logger.debug(f"Fallback recommended: last observation was LOW confidence")
-                
-                # Rule 2: If state is older than TTL and last observation wasn't HIGH, recommend fallback
-                elif (seconds_since_last_update is not None and 
-                      seconds_since_last_update > fallback_ttl_seconds and 
-                      last_observation_confidence_level != ConfidenceLevel.HIGH):
-                    fallback_recommended = True
-                    logger.debug(f"Fallback recommended: state is {seconds_since_last_update:.1f}s old (> {fallback_ttl_seconds}s) and last observation was {last_observation_confidence_level.value}")
-                
-                # Rule 3: If we have consecutive low observations, recommend fallback
-                elif self.consecutive_low_count >= 3:
-                    fallback_recommended = True
-                    logger.debug(f"Fallback recommended: {self.consecutive_low_count} consecutive low observations")
-            else:
-                # No current state, so no fallback recommendation needed
-                logger.debug("No current state, no fallback recommendation needed")
-
-            return RecentObservationStatus(
-                seconds_since_last_update=seconds_since_last_update,
-                last_observation_confidence_level=last_observation_confidence_level,
-                consecutive_low_count=self.consecutive_low_count,
-                seconds_since_last_observation=seconds_since_last_observation,
-                last_observation_timestamp=last_observation_timestamp,
-                current_state_timestamp=current_state_timestamp,
-                fallback_recommended=fallback_recommended
-            )
-            
-        except Exception as e:
-            logger.error(f"Error getting recent observation status: {e}")
-            # Return a safe default that doesn't trigger fallback
-            return RecentObservationStatus(
-                seconds_since_last_update=None,
-                last_observation_confidence_level=ConfidenceLevel.LOW,
-                consecutive_low_count=self.consecutive_low_count,
-                seconds_since_last_observation=None,
-                last_observation_timestamp=None,
-                current_state_timestamp=None,
-                fallback_recommended=False  # Safe default
-            )
 
 # Global state tracker instance
 _state_tracker_instance: Optional[StateTracker] = None
